--- conflicted
+++ resolved
@@ -114,15 +114,8 @@
     * other transactions will not read this until status_[i] is updated to FOOTPRINT_COMPUTED or greater.
     * therefore we do not need atomics.
     */
-<<<<<<< HEAD
     const std::set<evmc::address> * footprints_[MAX_TRANSACTIONS];
     bool nontriv_footprint_contains_beneficiary[MAX_TRANSACTIONS]; // just a cache, can be computed from footprints_
-=======
-    std::vector<const std::set<evmc::address> *>
-        footprints_; 
-    std::vector<char>
-        nontriv_footprint_contains_beneficiary; // just a cache, can be computed from footprints_
->>>>>>> b3554ca0
 
     std::atomic<bool> all_done=false;
 
