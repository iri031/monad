#pragma once

#include <monad/config.hpp>
#include <monad/core/block.hpp>
#include <monad/core/bytes.hpp>
#include <monad/core/receipt.hpp>
#include <monad/core/transaction.hpp>
#include <monad/config.hpp>
#include <monad/core/account.hpp>
#include <monad/core/address.hpp>
#include <monad/core/assert.h>
#include <monad/core/byte_string.hpp>
#include <monad/core/bytes.hpp>
#include <monad/core/fmt/address_fmt.hpp>
#include <monad/core/fmt/bytes_fmt.hpp>
#include <monad/core/fmt/int_fmt.hpp>
#include <monad/core/keccak.hpp>
#include <monad/core/receipt.hpp>
#include <monad/db/db.hpp>
#include <monad/execution/trace/call_tracer.hpp>
#include <monad/state2/state_deltas.hpp>
#include <monad/state3/account_state.hpp>
#include <monad/types/incarnation.hpp>
#include <intx/intx.hpp>
#include <quill/detail/LogMacros.h>
#include <set>
#include <monad/vm/evmone/code_analysis.hpp>

#include <memory>
#include <vector>

MONAD_NAMESPACE_BEGIN

class State;
class BlockState final
{
    Db &db_;
    std::unique_ptr<StateDeltas> state_;
    std::unique_ptr<Code> code_;
    std::vector<std::pair<::intx::uint256,bool>> beneficiary_balance_updates;//bool true represents increment by ith transaction, false represents absolute value at the end of ith transaction
    monad::Address block_beneficiary;
    uint256_t preblock_beneficiary_balance;

public:
    constexpr static bool BENEFICIARY_BALANCE_INCREMENT=true;
    constexpr static bool BENEFICIARY_BALANCE_ABSOLUTE=false;

    const monad::Address& get_block_beneficiary() const{
        return block_beneficiary;
    }
    void init(monad::Address const &beneficiary, uint64_t num_txs){
        block_beneficiary=beneficiary;
        beneficiary_balance_updates.clear();// TODO(aa): preallocate statically
        beneficiary_balance_updates.resize(num_txs,std::make_pair(0,BENEFICIARY_BALANCE_INCREMENT));
    }
    void cache_account(Address const &);

    BlockState(Db &);

    std::optional<Account> read_account(Address const &, const std::optional<uint64_t> & txindex=std::nullopt);

    bytes32_t read_storage(Address const &, Incarnation, bytes32_t const &key);

    std::shared_ptr<CodeAnalysis> read_code(bytes32_t const &);

<<<<<<< HEAD
    inline uint256_t beneficiary_balance_just_before_tx_index(uint64_t tx_index) const
    {
        uint256_t increments_sum{0};
        // Process transactions in reverse order
        for (int64_t i = tx_index-1; i >= 0; --i) {
            if (beneficiary_balance_updates[i].second==BENEFICIARY_BALANCE_ABSOLUTE) {
                return beneficiary_balance_updates[i].first+increments_sum;
            }
            increments_sum += beneficiary_balance_updates[i].first;
        }
        return preblock_beneficiary_balance+increments_sum;
    }
    inline uint256_t beneficiary_balance_just_after_last_tx() const{
        return beneficiary_balance_just_before_tx_index(beneficiary_balance_updates.size());
    }
    inline bool eq_beneficiary_ac_before_txindex(Account const &other, uint64_t tx_index) const
    {
        StateDeltas::const_accessor it{};
        MONAD_ASSERT(state_->find(it, block_beneficiary));// TODO: drop?
        assert(it->second.account.second.has_value());
        const monad::Account &beneficiary_account =
            it->second.account.second.value();
        uint256_t beneficiary_balance =
            beneficiary_balance_just_before_tx_index(tx_index);
        if (beneficiary_balance != other.balance) {
            //LOG_INFO("eq_beneficiary_ac_before_txindex {}: beneficiary_balance {} != other.balance {}, preblock_beneficiary_balance {}", tx_index, beneficiary_balance, other.balance, preblock_beneficiary_balance);
            return false;
        }
        return beneficiary_account.equal_except_balance(other);
    }

    bool can_merge_par(State const &, uint64_t tx_index, bool & beneficiary_touched, bool parallel_beneficiary=false);
    inline bool can_merge(State const &state){
        bool beneficiary_touched=false;
        return can_merge_par(state,0,beneficiary_touched,false);
    }

    // block_beneficiary_reward.has_value iff the transaction only changed the beneficiary's balance by adding the fee reward
    void merge_par(State const &, uint64_t tx_index, std::optional<uint256_t> block_beneficiary_reward, bool parallel_beneficiary=false);
    inline void merge(State const & state){
        merge_par(state,0,std::nullopt,false);
    }
    bool assumptions_within_footprint(State const &state, const std::set<evmc::address>*footprint, uint64_t tx_index);

    void update_beneficiary_delta(uint64_t tx_index, intx::uint256 delta);
=======
    bool can_merge(State &) const;
>>>>>>> 0562021d

    //must be called before any transaction calls can_merge
    inline void load_preblock_beneficiary_balance(){
        auto const beneficiary_account = read_account(block_beneficiary, std::nullopt);
        //assert(beneficiary_account.has_value());
        if(beneficiary_account.has_value()){
            preblock_beneficiary_balance=beneficiary_account.value().balance;
        }
        else{
            preblock_beneficiary_balance=0;
        }
    }

    // TODO: remove round_number parameter, retrieve it from header instead once
    // we add the monad fields in BlockHeader
    void commit(
        MonadConsensusBlockHeader const &, std::vector<Receipt> const & = {},
        std::vector<std::vector<CallFrame>> const & = {},
        std::vector<Address> const & = {},
        std::vector<Transaction> const & = {},
        std::vector<BlockHeader> const &ommers = {},
        std::optional<std::vector<Withdrawal>> const & = {});

    void log_debug();

private:
    bool fix_account_mismatch(
        State &state, Address const &address, AccountState &original_state,
        std::optional<Account> const &actual) const;
};

MONAD_NAMESPACE_END<|MERGE_RESOLUTION|>--- conflicted
+++ resolved
@@ -63,7 +63,6 @@
 
     std::shared_ptr<CodeAnalysis> read_code(bytes32_t const &);
 
-<<<<<<< HEAD
     inline uint256_t beneficiary_balance_just_before_tx_index(uint64_t tx_index) const
     {
         uint256_t increments_sum{0};
@@ -95,7 +94,7 @@
         return beneficiary_account.equal_except_balance(other);
     }
 
-    bool can_merge_par(State const &, uint64_t tx_index, bool & beneficiary_touched, bool parallel_beneficiary=false);
+    bool can_merge_par(State &, uint64_t tx_index, bool & beneficiary_touched, bool parallel_beneficiary=false) ;
     inline bool can_merge(State const &state){
         bool beneficiary_touched=false;
         return can_merge_par(state,0,beneficiary_touched,false);
@@ -109,9 +108,6 @@
     bool assumptions_within_footprint(State const &state, const std::set<evmc::address>*footprint, uint64_t tx_index);
 
     void update_beneficiary_delta(uint64_t tx_index, intx::uint256 delta);
-=======
-    bool can_merge(State &) const;
->>>>>>> 0562021d
 
     //must be called before any transaction calls can_merge
     inline void load_preblock_beneficiary_balance(){
