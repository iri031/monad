--- conflicted
+++ resolved
@@ -20,14 +20,11 @@
 #include <monad/execution/trace/call_tracer.hpp>
 #include <monad/state2/state_deltas.hpp>
 #include <monad/types/incarnation.hpp>
-<<<<<<< HEAD
 #include <intx/intx.hpp>
 #include <quill/detail/LogMacros.h>
 #include <set>
-=======
 #include <monad/vm/evmone/code_analysis.hpp>
 
->>>>>>> 7f576a4c
 #include <memory>
 #include <vector>
 
@@ -37,16 +34,11 @@
 class BlockState final
 {
     Db &db_;
-<<<<<<< HEAD
-    StateDeltas state_{};
-    Code code_{};
+    std::unique_ptr<StateDeltas> state_;
+    std::unique_ptr<Code> code_;
     std::vector<std::pair<::intx::uint256,bool>> beneficiary_balance_updates;//bool true represents increment by ith transaction, false represents absolute value at the end of ith transaction
     monad::Address block_beneficiary;
     uint256_t preblock_beneficiary_balance;
-=======
-    std::unique_ptr<StateDeltas> state_;
-    std::unique_ptr<Code> code_;
->>>>>>> 7f576a4c
 
 public:
     constexpr static bool BENEFICIARY_BALANCE_INCREMENT=true;
