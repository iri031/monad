--- conflicted
+++ resolved
@@ -1013,11 +1013,7 @@
     fiber::PriorityPool pool{1, 1};
     CalleePredInfo pred_info;
     auto const results = execute_block<EVMC_SHANGHAI>(
-<<<<<<< HEAD
-        EthereumMainnet{}, block.value(), bs, block_hash_buffer, pool, pred_info);
-=======
-        ShanghaiEthereumMainnet{}, block.value(), bs, block_hash_buffer, pool);
->>>>>>> 7f576a4c
+        ShanghaiEthereumMainnet{}, block.value(), bs, block_hash_buffer, pool, pred_info);
 
     ASSERT_TRUE(!results.has_error());
 
