--- conflicted
+++ resolved
@@ -23,11 +23,7 @@
 
 monad_revision MonadDevnet::get_monad_revision(uint64_t timestamp) const
 {
-<<<<<<< HEAD
-    if (MONAD_LIKELY(timestamp >= 1757815565)) {
-=======
     if (MONAD_LIKELY(timestamp >= FORK_UNIX_TS_S)) {
->>>>>>> d1a58759
         return MONAD_FOUR;
     }
     return MONAD_THREE;
