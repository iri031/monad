--- conflicted
+++ resolved
@@ -24,11 +24,7 @@
 
 monad_revision MonadTestnet2::get_monad_revision(uint64_t const timestamp) const
 {
-<<<<<<< HEAD
-    if (MONAD_LIKELY(timestamp >= 1757815565)) {
-=======
     if (MONAD_LIKELY(timestamp >= FORK_UNIX_TS_S)) {
->>>>>>> db3190c2
         return MONAD_FOUR;
     }
     if (MONAD_LIKELY(timestamp >= 1753795800)) { // 2025-07-29T13:30:00.000Z
